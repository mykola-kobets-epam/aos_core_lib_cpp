--- conflicted
+++ resolved
@@ -92,11 +92,7 @@
     static const Array<const char* const> GetStrings()
     {
         static const char* const sLogModuleTypeStrings[] = {"default", "launcher", "servicemanager", "certhandler",
-<<<<<<< HEAD
-            "identhandler", "permhandler", "nodemanager", "resourcemonitor", "pkcs11", "crypto"};
-=======
-            "identhandler", "permhandler", "resourcemonitor", "pkcs11", "crypto", "provisionmanager"};
->>>>>>> 6d3e596e
+            "identhandler", "permhandler", "nodemanager", "resourcemonitor", "pkcs11", "crypto", "provisionmanager"};
 
         return Array<const char* const>(sLogModuleTypeStrings, ArraySize(sLogModuleTypeStrings));
     };
